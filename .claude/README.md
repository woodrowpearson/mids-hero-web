# Claude Context System

This directory contains the Claude Code context management system for the Mids Hero Web project.

## 📁 Directory Structure

- **`agents/`** - Native Claude Code sub-agents for specialized tasks
- **`docs/`** - All project documentation
- **`hooks/`** - Active Claude Code hooks for automation
- **`modules/`** - Task-based context modules (database, api, frontend, etc.)
- **`sessions/`** - Session data and summaries
- **`state/`** - Runtime state including progress tracking and logs
- **`workflows/`** - Development workflow guides

## 🔧 Configuration Files

- **`settings.json`** - Claude Code configuration and permissions
- **`context-map.json`** - Context loading rules and thresholds
- **`CLEANUP_LOG.md`** - Recent directory reorganization details

## 📖 How It Works

1. **Progressive Loading**: Claude loads only the context needed for your declared task
2. **Token Management**: Automatic warnings when approaching limits
3. **Activity Tracking**: All actions logged for session continuity
4. **Native Sub-Agents**: Specialized agents for database, frontend, API work

## 🚀 Quick Start

Tell Claude what you're working on:
- "I need to work on database migrations"
- "Help me import I12 power data"
- "I want to build API endpoints"

Claude will automatically load the appropriate modules and tools for your task.

## 📊 Context Health

Run `just context-validate` to check:
- File sizes and token counts
- Required files presence
- Module organization
- Loading scenarios

## 🔗 Related Documentation

<<<<<<< HEAD
- Main guide: `/CLAUDE.md`
- Development workflow: `.claude/docs/development-workflow.md`
- Session management: `.claude/docs/session-management.md`
=======
**Import operations:**
```bash
# Claude loads import module for import tasks
"I need to import I12 power data"
```

**Context health checks:**
```bash
just context-check      # Full validation and analysis
just context-validate   # Check structure and limits
just token-analyze      # Analyze token usage
```

**Quick reference:**
- See `CLAUDE.md` for project overview
- See `.claude/core/quick-reference.md` for common commands
- See `.claude/workflows/daily.md` for development workflow

### ⚡ Best Practices

1. **Start with task declaration** - Helps Claude load right context
2. **Use /clear between tasks** - Prevents context pollution  
3. **Check token usage** - Run `just context-check` regularly
4. **One task per session** - Maintains focus
5. **Validate before commits** - Ensure context stays healthy

### 🤖 Automation Status

```mermaid
graph LR
    subgraph "ACTIVE NOW ✨"
        Hooks[Claude Code Hooks<br/>UserPromptSubmit<br/>PreToolUse<br/>PostToolUse<br/>Stop]
        Auto[Automatic Validation<br/>Token Limiting<br/>Activity Logging]
    end
    
    subgraph "Manual Backup"
        Manual[Manual Commands<br/>just context-check<br/>just token-analyze]
    end
    
    Hooks --> Auto
    Auto --> Manual
    
    style Hooks fill:#99ff99
    style Auto fill:#99ff99
    style Manual fill:#ccccff
```


**Current**: ✅ Hooks run automatically on every Claude interaction
**Backup**: Manual commands available for debugging and analysis

### 🪝 Hook Execution

Hooks are configured in `.claude/settings.json` under the `"hooks"` section.
Claude triggers them at several points:

- **UserPromptSubmit** – right after you send a message.
- **PreToolUse** – before any tool or command executes.
- **PostToolUse** – after a tool finishes running.
- **Stop** – when the session ends.

Each hook lists commands that Claude runs automatically, powering
context validation, token limits and activity logging.

### 🔧 Available Commands

```bash
# Context validation
just context-check      # Full health check (validate + analyze)
just context-validate   # Validate structure against limits
just token-analyze      # Analyze token usage in directories

# Manual hook execution (until automated)
bash .claude/automation/hooks/session-start-hook.sh
bash .claude/automation/hooks/session-end-hook.sh
```

### ⚙️ Customization

Edit `.claude/context-map.json` to:
- Adjust token limits
- Change loading rules
- Add new modules
- Set file size limits
- Configure tool loadouts per task

### ❓ Troubleshooting

**Context overflow?**
- Use /clear command
- Start new session
- Check for large files in modules/

**Missing context?**
- Explicitly mention your task domain
- Check context-map.json rules
- Verify file exists in expected location

**Conflicting information?**
- Check for duplicates across modules
- Ensure single source of truth
- Report in GitHub issue

---

*Based on context management best practices from ["How Contexts Fail"](https://www.dbreunig.com/2025/06/22/how-contexts-fail-and-how-to-fix-them.html)*
>>>>>>> a7b8e365
<|MERGE_RESOLUTION|>--- conflicted
+++ resolved
@@ -44,11 +44,12 @@
 
 ## 🔗 Related Documentation
 
-<<<<<<< HEAD
 - Main guide: `/CLAUDE.md`
 - Development workflow: `.claude/docs/development-workflow.md`
 - Session management: `.claude/docs/session-management.md`
-=======
+
+### 🔧 Quick Commands
+
 **Import operations:**
 ```bash
 # Claude loads import module for import tasks
@@ -61,11 +62,6 @@
 just context-validate   # Check structure and limits
 just token-analyze      # Analyze token usage
 ```
-
-**Quick reference:**
-- See `CLAUDE.md` for project overview
-- See `.claude/core/quick-reference.md` for common commands
-- See `.claude/workflows/daily.md` for development workflow
 
 ### ⚡ Best Practices
 
@@ -96,7 +92,6 @@
     style Manual fill:#ccccff
 ```
 
-
 **Current**: ✅ Hooks run automatically on every Claude interaction
 **Backup**: Manual commands available for debugging and analysis
 
@@ -121,7 +116,7 @@
 just context-validate   # Validate structure against limits
 just token-analyze      # Analyze token usage in directories
 
-# Manual hook execution (until automated)
+# Manual hook execution (if needed)
 bash .claude/automation/hooks/session-start-hook.sh
 bash .claude/automation/hooks/session-end-hook.sh
 ```
@@ -154,5 +149,4 @@
 
 ---
 
-*Based on context management best practices from ["How Contexts Fail"](https://www.dbreunig.com/2025/06/22/how-contexts-fail-and-how-to-fix-them.html)*
->>>>>>> a7b8e365
+*Based on context management best practices from ["How Contexts Fail"](https://www.dbreunig.com/2025/06/22/how-contexts-fail-and-how-to-fix-them.html)*